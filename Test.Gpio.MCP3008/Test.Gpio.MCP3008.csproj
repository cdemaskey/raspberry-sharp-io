﻿<?xml version="1.0" encoding="utf-8"?>
<Project ToolsVersion="4.0" DefaultTargets="Build" xmlns="http://schemas.microsoft.com/developer/msbuild/2003">
  <PropertyGroup>
    <Configuration Condition=" '$(Configuration)' == '' ">Debug</Configuration>
    <Platform Condition=" '$(Platform)' == '' ">x86</Platform>
    <ProductVersion>8.0.30703</ProductVersion>
    <SchemaVersion>2.0</SchemaVersion>
    <ProjectGuid>{B28253A7-BB93-40F7-B41C-B4AE369174ED}</ProjectGuid>
    <OutputType>Exe</OutputType>
    <AppDesignerFolder>Properties</AppDesignerFolder>
    <RootNamespace>Test.Gpio.MCP3008</RootNamespace>
    <AssemblyName>Test.Gpio.MCP3008</AssemblyName>
    <TargetFrameworkVersion>v4.0</TargetFrameworkVersion>
    <TargetFrameworkProfile>
    </TargetFrameworkProfile>
    <FileAlignment>512</FileAlignment>
  </PropertyGroup>
  <PropertyGroup Condition=" '$(Configuration)|$(Platform)' == 'Debug|x86' ">
    <PlatformTarget>x86</PlatformTarget>
    <DebugSymbols>true</DebugSymbols>
    <DebugType>full</DebugType>
    <Optimize>false</Optimize>
    <OutputPath>bin\Debug\</OutputPath>
    <DefineConstants>DEBUG;TRACE</DefineConstants>
    <ErrorReport>prompt</ErrorReport>
    <WarningLevel>4</WarningLevel>
  </PropertyGroup>
  <PropertyGroup Condition=" '$(Configuration)|$(Platform)' == 'Release|x86' ">
    <PlatformTarget>x86</PlatformTarget>
    <DebugType>pdbonly</DebugType>
    <Optimize>true</Optimize>
    <OutputPath>bin\Release\</OutputPath>
    <DefineConstants>TRACE</DefineConstants>
    <ErrorReport>prompt</ErrorReport>
    <WarningLevel>4</WarningLevel>
  </PropertyGroup>
  <PropertyGroup Condition="'$(Configuration)|$(Platform)' == 'Debug|AnyCPU'">
    <DebugSymbols>true</DebugSymbols>
    <OutputPath>bin\Debug\</OutputPath>
    <DefineConstants>DEBUG;TRACE</DefineConstants>
    <DebugType>full</DebugType>
    <PlatformTarget>AnyCPU</PlatformTarget>
    <ErrorReport>prompt</ErrorReport>
    <CodeAnalysisRuleSet>MinimumRecommendedRules.ruleset</CodeAnalysisRuleSet>
  </PropertyGroup>
  <PropertyGroup Condition="'$(Configuration)|$(Platform)' == 'Release|AnyCPU'">
    <OutputPath>bin\Release\</OutputPath>
    <DefineConstants>TRACE</DefineConstants>
    <Optimize>true</Optimize>
    <DebugType>pdbonly</DebugType>
    <PlatformTarget>AnyCPU</PlatformTarget>
    <ErrorReport>prompt</ErrorReport>
    <CodeAnalysisRuleSet>MinimumRecommendedRules.ruleset</CodeAnalysisRuleSet>
  </PropertyGroup>
  <ItemGroup>
    <Reference Include="System" />
    <Reference Include="System.Core" />
  </ItemGroup>
  <ItemGroup>
    <Compile Include="..\SharedAssemblyInfo.cs">
      <Link>Properties\SharedAssemblyInfo.cs</Link>
    </Compile>
    <Compile Include="Convert.cs" />
    <Compile Include="Program.cs" />
    <Compile Include="Properties\AssemblyInfo.cs" />
  </ItemGroup>
  <ItemGroup>
    <ProjectReference Include="..\Raspberry.IO.Components\Raspberry.IO.Components.csproj">
      <Project>{8388CFCA-E3DB-43F7-B049-2CB195211CE8}</Project>
      <Name>Raspberry.IO.Components</Name>
    </ProjectReference>
    <ProjectReference Include="..\Raspberry.IO.GeneralPurpose\Raspberry.IO.GeneralPurpose.csproj">
      <Project>{281C71ED-C36D-408E-8BAA-75C381DC17E7}</Project>
      <Name>Raspberry.IO.GeneralPurpose</Name>
    </ProjectReference>
    <ProjectReference Include="..\Raspberry.IO\Raspberry.IO.csproj">
<<<<<<< HEAD
      <Project>{ACE64F17-87E5-43E7-97A0-BDDE19059C61}</Project>
=======
      <Project>{D2E41147-5BF6-4109-A497-C76284F3C020}</Project>
>>>>>>> 9bba9982
      <Name>Raspberry.IO</Name>
    </ProjectReference>
  </ItemGroup>
  <ItemGroup>
    <None Include="Properties\Test.Gpio.MCP3008.fzz" />
  </ItemGroup>
  <ItemGroup>
    <None Include="Properties\Test.Gpio.MCP3008.png" />
  </ItemGroup>
  <Import Project="$(MSBuildToolsPath)\Microsoft.CSharp.targets" />
  <!-- To modify your build process, add your task inside one of the targets below and uncomment it. 
       Other similar extension points exist, see Microsoft.Common.targets.
  <Target Name="BeforeBuild">
  </Target>
  <Target Name="AfterBuild">
  </Target>
  -->
</Project><|MERGE_RESOLUTION|>--- conflicted
+++ resolved
@@ -74,11 +74,8 @@
       <Name>Raspberry.IO.GeneralPurpose</Name>
     </ProjectReference>
     <ProjectReference Include="..\Raspberry.IO\Raspberry.IO.csproj">
-<<<<<<< HEAD
       <Project>{ACE64F17-87E5-43E7-97A0-BDDE19059C61}</Project>
-=======
       <Project>{D2E41147-5BF6-4109-A497-C76284F3C020}</Project>
->>>>>>> 9bba9982
       <Name>Raspberry.IO</Name>
     </ProjectReference>
   </ItemGroup>
