--- conflicted
+++ resolved
@@ -51,12 +51,9 @@
     <Compile Include="..\SharedAssemblyInfo.cs">
       <Link>Properties\SharedAssemblyInfo.cs</Link>
     </Compile>
-<<<<<<< HEAD
     <Compile Include="Converters\Mcp3008\Mcp3008AnalogPinExtensionMethods.cs" />
-=======
     <Compile Include="Controllers\Pca9685\IPwmDevice.cs" />
     <Compile Include="Controllers\Pca9685\PwmChannel.cs" />
->>>>>>> 9bba9982
     <Compile Include="Converters\Mcp3008\Mcp3008Channel.cs" />
     <Compile Include="Converters\Mcp3008\Mcp3008InputAnalogPin.cs" />
     <Compile Include="Converters\Mcp3008\Mcp3008SpiConnection.cs" />
@@ -75,10 +72,7 @@
     <Compile Include="Expanders\Mcp23017\Mcp23017InputBinaryPin.cs" />
     <Compile Include="Expanders\Mcp23017\Mcp23017OutputBinaryPin.cs" />
     <Compile Include="Expanders\Mcp23017\Mcp23017PinExtensionMethods.cs" />
-<<<<<<< HEAD
-=======
     <Compile Include="Controllers\Pca9685\Pca9685Connection.cs" />
->>>>>>> 9bba9982
     <Compile Include="Expanders\Mcp23017\Mcp23017I2cConnection.cs" />
     <Compile Include="Expanders\Mcp23017\Mcp23017Pin.cs" />
     <Compile Include="Expanders\Mcp23017\Mcp23017PinDirection.cs" />
@@ -98,11 +92,8 @@
       <Name>Raspberry.IO.SerialPeripheralInterface</Name>
     </ProjectReference>
     <ProjectReference Include="..\Raspberry.IO\Raspberry.IO.csproj">
-<<<<<<< HEAD
       <Project>{ace64f17-87e5-43e7-97a0-bdde19059c61}</Project>
-=======
       <Project>{D2E41147-5BF6-4109-A497-C76284F3C020}</Project>
->>>>>>> 9bba9982
       <Name>Raspberry.IO</Name>
     </ProjectReference>
   </ItemGroup>
