--- conflicted
+++ resolved
@@ -154,7 +154,6 @@
   <Target Name="AfterBuild">
   </Target>
   -->
-<<<<<<< HEAD
   <ItemGroup>
     <Folder Include="Leds\" />
     <Folder Include="Leds\GroveRgb\" />
@@ -162,7 +161,5 @@
     <Folder Include="Displays\Ssd1306\Fonts\" />
     <Folder Include="Leds\GroveBar\" />
   </ItemGroup>
-=======
   <ItemGroup />
->>>>>>> 86649235
 </Project>