﻿#region References

using System;
using System.Collections.Generic;
using System.Linq;
using Raspberry.IO.Components.Sensors.HcSr04;
using Raspberry.IO.GeneralPurpose;
using Raspberry.Timers;

#endregion

namespace Test.Gpio.HCSR04
{
    internal class Program
    {
        private static void Main(string[] args)
        {
            const ConnectorPin triggerPin = ConnectorPin.P1Pin21;
            const ConnectorPin echoPin = ConnectorPin.P1Pin23;

            Console.WriteLine("HC-SR04 Sample: measure distance");
            Console.WriteLine();
            Console.WriteLine("\tTrigger: {0}", triggerPin);
            Console.WriteLine("\tEcho: {0}", echoPin);
            Console.WriteLine();

            var interval = GetInterval(args);

            using (var connection = new HcSr04Connection(triggerPin.ToProcessor(), echoPin.ToProcessor()))
            {
<<<<<<< HEAD
=======
                connection.Timeout = 50;

>>>>>>> f502e9aa
                while (!Console.KeyAvailable)
                {
                    try
                    {
                        var distance = connection.GetDistance();
                        Console.WriteLine("{0:0.0}cm", distance * 100);
                    }
                    catch (TimeoutException e)
                    {
                        Console.WriteLine("(Timeout): " + e.Message);
                    }

                    Timer.Sleep(interval);
                }
            }
        }

        #region Private Helpers

        private static int GetInterval(IEnumerable<string> args)
        {
            return args
                .SkipWhile(a => a != "-interval")
                .Skip(1)
                .Select(int.Parse)
                .DefaultIfEmpty(10)
                .First();
        }

        #endregion
    }
}<|MERGE_RESOLUTION|>--- conflicted
+++ resolved
@@ -2,6 +2,7 @@
 
 using System;
 using System.Collections.Generic;
+using System.Globalization;
 using System.Linq;
 using Raspberry.IO.Components.Sensors.HcSr04;
 using Raspberry.IO.GeneralPurpose;
@@ -15,6 +16,8 @@
     {
         private static void Main(string[] args)
         {
+            Console.CursorVisible = false;
+
             const ConnectorPin triggerPin = ConnectorPin.P1Pin21;
             const ConnectorPin echoPin = ConnectorPin.P1Pin23;
 
@@ -28,17 +31,13 @@
 
             using (var connection = new HcSr04Connection(triggerPin.ToProcessor(), echoPin.ToProcessor()))
             {
-<<<<<<< HEAD
-=======
-                connection.Timeout = 50;
-
->>>>>>> f502e9aa
                 while (!Console.KeyAvailable)
                 {
                     try
                     {
                         var distance = connection.GetDistance();
-                        Console.WriteLine("{0:0.0}cm", distance * 100);
+                        Console.WriteLine(string.Format(CultureInfo.InvariantCulture, "{0:0.0}cm", distance * 100).PadRight(16));
+                        Console.CursorTop--;
                     }
                     catch (TimeoutException e)
                     {
@@ -48,6 +47,8 @@
                     Timer.Sleep(interval);
                 }
             }
+
+            Console.CursorVisible = true;
         }
 
         #region Private Helpers
@@ -58,7 +59,7 @@
                 .SkipWhile(a => a != "-interval")
                 .Skip(1)
                 .Select(int.Parse)
-                .DefaultIfEmpty(10)
+                .DefaultIfEmpty(100)
                 .First();
         }
 
